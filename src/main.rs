extern crate core;

mod array_table;
mod compatibility;
mod components;
pub mod fonts;
mod object_table;
mod panels;
pub mod parser;
mod replace_panel;
mod subtable_window;
mod web;

<<<<<<< HEAD
use std::collections::BTreeSet;
use std::fmt::Write;
=======
use std::any::Any;
use std::collections::BTreeSet;
use std::fmt::{format, Write};
>>>>>>> faa4e876
use std::fs::File;
use std::io::Read;
use std::{env, mem};

use crate::components::fps::FrameHistory;
use parking_lot_mpsc::{Receiver, SyncSender};
use std::path::PathBuf;
<<<<<<< HEAD
use std::sync::Arc;
=======
use std::sync::{Arc, Mutex};
>>>>>>> faa4e876

use crate::array_table::{ArrayTable, ScrollToRowMode};
use crate::components::icon;
use crate::components::table::HoverData;
use crate::fonts::{CHEVRON_DOWN, CHEVRON_UP};
use crate::panels::{AboutPanel, PANEL_ABOUT};
<<<<<<< HEAD
use crate::parser::save_to_file;
=======
use crate::parser::{save_to_buffer, save_to_file};
>>>>>>> faa4e876
use eframe::egui::Context;
use eframe::egui::{
    Align, Align2, Button, Color32, ComboBox, CursorIcon, Id, Key, KeyboardShortcut, Label,
    LayerId, Layout, Modifiers, Order, RichText, Sense, Separator, TextEdit, TextStyle, Vec2,
    Widget,
};
use eframe::epaint::text::TextWrapMode;
use eframe::{CreationContext, Renderer};
use egui::style::ScrollStyle;
<<<<<<< HEAD
use egui::{ScrollArea, TextBuffer};
=======
use egui::ScrollArea;
>>>>>>> faa4e876
use json_flat_parser::{FlatJsonValue, JSONParser, ParseOptions, PointerKey, ValueType};

pub const ACTIVE_COLOR: Color32 = Color32::from_rgb(63, 142, 252);

pub const SHORTCUT_SAVE: KeyboardShortcut = KeyboardShortcut::new(Modifiers::COMMAND, Key::S);
pub const SHORTCUT_SAVE_AS: KeyboardShortcut =
    KeyboardShortcut::new(Modifiers::COMMAND.plus(Modifiers::SHIFT), Key::S);
pub const SHORTCUT_COPY: KeyboardShortcut = KeyboardShortcut::new(Modifiers::COMMAND, Key::C);
pub const SHORTCUT_PASTE: KeyboardShortcut = KeyboardShortcut::new(Modifiers::COMMAND, Key::V);
pub const SHORTCUT_DELETE: KeyboardShortcut = KeyboardShortcut::new(Modifiers::COMMAND, Key::D);
pub const SHORTCUT_REPLACE: KeyboardShortcut = KeyboardShortcut::new(Modifiers::COMMAND, Key::R);

/// Something to view in the demo windows
pub trait View<R> {
    fn ui(&mut self, ui: &mut egui::Ui) -> R;
}

/// Something to view
pub trait Window<R> {
    /// Is the demo enabled for this integration?
    fn is_enabled(&self, _ctx: &eframe::egui::Context) -> bool {
        true
    }

    /// `&'static` so we can also use it as a key to store open/close state.
    fn name(&self) -> &'static str;

    /// Show windows, etc
    fn show(&mut self, ctx: &eframe::egui::Context, open: &mut bool) -> R;
}

#[derive(Default, Clone)]
struct ArrayResponse {
    pub(crate) edited_value: Vec<FlatJsonValue<String>>,
    pub(crate) hover_data: HoverData,
    pub(crate) focused_cell: bool,
}

impl ArrayResponse {
    pub fn union(&mut self, other: ArrayResponse) -> Self {
        let mut new_response = mem::take(self);
        new_response.edited_value.extend(other.edited_value);
        if new_response.hover_data.hovered_cell.is_none() && other.hover_data.hovered_cell.is_some()
        {
            new_response.hover_data.hovered_cell = other.hover_data.hovered_cell;
        }
        new_response
    }
}

fn main() {
    #[cfg(not(target_arch = "wasm32"))]
    {
        let options = eframe::NativeOptions {
            persist_window: false,
            renderer: Renderer::Glow,
            viewport: eframe::egui::ViewportBuilder::default()
                .with_inner_size(Vec2 {
                    x: 1200.0,
                    y: 900.0,
                })
                .with_maximized(true)
                .with_icon(Arc::new(
                    eframe::icon_data::from_png_bytes(include_bytes!("../icons/logo.png")).unwrap(),
                )),
            // viewport: egui::ViewportBuilder::default().with_inner_size(Vec2 { x: 1900.0, y: 1200.0 }).with_maximized(true),
            ..eframe::NativeOptions::default()
        };
        eframe::run_native(
            "JSON table editor",
            options,
            Box::new(|cc| {
                egui_extras::install_image_loaders(&cc.egui_ctx);
                let mut style = (*cc.egui_ctx.style()).clone();
                style.spacing.scroll.floating = false;
                style.spacing.scroll.bar_width = 4.0;
                style.spacing.scroll.bar_inner_margin = 6.0;
                cc.egui_ctx.set_style(style);
                let mut app = MyApp::new(cc);

                let args: Vec<_> = env::args().collect();
                if args.len() >= 2 {
                    println!("Opening {}", args[1].as_str());
                    app.selected_file = Some(PathBuf::from(args[1].as_str()));
                    app.should_parse_again = true;
                }
                if args.len() >= 3 {
                    app.selected_pointer = Some(args[2].clone());
                }
                Ok(Box::new(app))
            }),
        )
        .unwrap();
    }
}

struct MyApp<'array> {
    frame_history: FrameHistory,
    table: Option<ArrayTable<'array>>,
    open: BTreeSet<String>,
    about_panel: AboutPanel,
    max_depth: u8,
    depth: u8,
    selected_file: Option<PathBuf>,
    should_parse_again: bool,
    parsing_invalid: bool,
    parsing_invalid_pointers: Vec<String>,
    selected_pointer: Option<String>,
    min_depth: u8,
    unsaved_changes: bool,
    show_fps: bool,
    web_loaded_json: Option<Vec<u8>>,
    async_events_channel: (SyncSender<AsyncEvent>, Receiver<AsyncEvent>),
    failed_to_load_sample_json: Option<String>,
    force_repaint: bool,
}

enum AsyncEvent {
    LoadJson(Vec<u8>),
    LoadSampleErr(String),
}

impl MyApp<'_> {
    fn new(cc: &CreationContext) -> Self {
        let mut fonts = eframe::egui::FontDefinitions::default();

        let font_data =
            eframe::egui::FontData::from_static(include_bytes!("../icons/fa-solid-900.ttf"));
        fonts.font_data.insert("fa".into(), font_data);
        fonts.families.insert(
            eframe::egui::FontFamily::Name("fa".into()),
            vec!["fa".into()],
        );
        cc.egui_ctx.set_fonts(fonts);
        let (sender, receiver) = parking_lot_mpsc::sync_channel::<AsyncEvent>(1);
        // let path = Path::new(args[1].as_str());
        Self {
            frame_history: FrameHistory::default(),
            table: None,
            open: Default::default(),
            about_panel: Default::default(),
            max_depth: 0,
            depth: 0,
            selected_file: None,
            parsing_invalid: false,
            should_parse_again: false,
            parsing_invalid_pointers: vec![],
            selected_pointer: None,
            min_depth: 0,
            unsaved_changes: false,
            show_fps: true,
            web_loaded_json: None,
            async_events_channel: (sender, receiver),
            failed_to_load_sample_json: None,
            force_repaint: false,
        }
    }
    pub fn windows(&mut self, ctx: &Context) {
        let Self { open, .. } = self;
        let mut is_open = open.contains(self.about_panel.name());
        self.about_panel.show(ctx, &mut is_open);
        set_open(open, self.about_panel.name(), is_open);
    }

    pub fn open_json(&mut self) {
        #[cfg(not(target_arch = "wasm32"))]
        {
            let mut file = File::open(self.selected_file.as_ref().unwrap()).unwrap();
            let metadata1 = file.metadata().unwrap();

            let size = (metadata1.len() / 1024 / 1024) as usize;
            let max_depth = if size < 100 {
                // 1
                u8::MAX
            } else {
                1 // should start after prefix
            };
            let mut content = String::with_capacity(metadata1.len() as usize);
            // let mut reader = LfToCrlfReader::new(file);
            // reader.read_to_string(&mut content);
            file.read_to_string(&mut content).unwrap();

            self.open_json_content(max_depth, content.as_bytes());
        }
        #[cfg(target_arch = "wasm32")]
        {
            if self.web_loaded_json.is_some() {
                let json = mem::take(&mut self.web_loaded_json);
                self.open_json_content(u8::MAX, json.unwrap().as_slice());
                self.selected_file = Some(PathBuf::default());
            }
        }
    }

    fn open_json_content(&mut self, max_depth: u8, json: &[u8]) {
        let mut found_array = false;
        let size = json.len() / 1024 / 1024;
        log!(
            "open_json_content with size {}mb, found array {}",
            size,
            found_array
        );
        for byte in json {
            if *byte == b'[' {
                found_array = true;
                break;
            }
            if *byte == b'{' {
                break;
            }
        }
        if found_array || self.selected_pointer.is_some() {
            let start = crate::compatibility::now();
            let mut options = ParseOptions::default()
                .parse_array(false)
                .max_depth(max_depth);
            if let Some(ref start_at) = self.selected_pointer {
                options = options.start_parse_at(start_at.clone());
            }
            let parse_result = JSONParser::parse_bytes(json, options);

            let result = parse_result.unwrap().to_owned();
            let parsing_max_depth = result.parsing_max_depth;
            log!(
                "Custom parser took {}ms for a {}mb file, max depth {}, {}",
                start.elapsed().as_millis(),
                size,
                parsing_max_depth,
                result.json.len()
            );
            let parse_result = result.clone_except_json();

            let start = crate::compatibility::now();
            let (result1, columns) = crate::parser::as_array(result).unwrap();
            log!(
                "Transformation to array took {}ms, root array len {}, columns {}",
                start.elapsed().as_millis(),
                result1.len(),
                columns.len()
            );

            let max_depth = parse_result.max_json_depth;
            let depth =
                (parse_result.depth_after_start_at + 1).max(parsing_max_depth.min(max_depth as u8));
            let min_depth = if parse_result.depth_after_start_at + 1 > 1 {
                parse_result.depth_after_start_at + 1
            } else {
                1
            };
            let mut prefix = "".to_owned();
            if let Some(ref start_at) = self.selected_pointer {
                prefix = start_at.clone();
            }
            let len = result1.len();
            let table = ArrayTable::new(
                Some(parse_result),
                result1,
                columns,
                depth,
                PointerKey::from_pointer(prefix, ValueType::Array(len), 1, 0),
            );
            self.table = Some(table);
            self.depth = depth;
            self.max_depth = max_depth as u8;
            self.min_depth = min_depth;
            self.parsing_invalid_pointers.clear();
            self.should_parse_again = false;
            self.parsing_invalid = false;
            self.selected_pointer = None;
            self.unsaved_changes = false;
        } else {
            let options = ParseOptions::default()
                .parse_array(false)
                .max_depth(max_depth);
            let result = JSONParser::parse_bytes(json, options.clone()).unwrap();
            self.should_parse_again = true;
            self.parsing_invalid = true;
            self.unsaved_changes = false;
            #[cfg(target_arch = "wasm32")]
            {
                self.web_loaded_json = Some(json.to_vec());
            }
            self.parsing_invalid_pointers = result
                .json
                .iter()
                .filter(|entry| matches!(entry.pointer.value_type, ValueType::Array(_)))
                .map(|entry| entry.pointer.pointer.clone())
                .collect();
        }
    }

    fn file_picker(&mut self) {
        #[cfg(not(target_arch = "wasm32"))]
        {
            if let Some(path) = rfd::FileDialog::new().pick_file() {
                self.selected_file = Some(path);
                self.should_parse_again = true;
                self.table = None;
            }
        }

        #[cfg(target_arch = "wasm32")]
        {
            let sender = self.async_events_channel.0.clone();
            self.force_repaint = true;
            let future = async move {
                if let Some(file_handle) = rfd::AsyncFileDialog::new().pick_file().await {
                    sender.send(AsyncEvent::LoadJson(file_handle.read().await));
                }
            };
            wasm_bindgen_futures::spawn_local(future);
        }
    }

    fn goto_next_matching_row_occurrence(table: &mut ArrayTable) -> bool {
        if table.matching_rows.is_empty() {
            return false;
        }
        if table.matching_row_selected == table.matching_rows.len() - 1 {
            table.matching_row_selected = 0;
        } else {
            table.matching_row_selected += 1;
        }
        table.changed_matching_row_selected = true;
        true
    }

    fn goto_next_matching_column_occurrence(table: &mut ArrayTable) -> bool {
        if table.matching_columns.is_empty() {
            return false;
        }
        if table.matching_column_selected == table.matching_columns.len() - 1 {
            table.matching_column_selected = 0;
        } else {
            table.matching_column_selected += 1;
        }
        table.changed_matching_column_selected = true;
        true
    }

    #[cfg(not(target_arch = "wasm32"))]
    fn save(&mut self) {
        let table = self.table.as_ref().unwrap();
        save_to_file(
            table.parent_pointer.pointer.as_str(),
            table.nodes(),
            self.selected_file.as_ref().unwrap(),
        )
        .unwrap();
        self.unsaved_changes = false;
    }

    #[cfg(target_arch = "wasm32")]
    fn save(&mut self) {
        let table = self.table.as_ref().unwrap();
        let mut buffer = vec![];
        save_to_buffer(
            table.parent_pointer.pointer.as_str(),
            table.nodes(),
            &mut buffer,
        )
        .unwrap();
        use eframe::wasm_bindgen::JsCast;
        use js_sys::Array;
        use web_sys::js_sys;

        let array_data = Array::new();
        array_data.push(&js_sys::Uint8Array::from(buffer.as_slice()));
        let blob = web_sys::Blob::new_with_u8_array_sequence(&array_data).unwrap();
        let url = web_sys::Url::create_object_url_with_blob(&blob).unwrap();
        // create link
        let document = web_sys::window().unwrap().document().unwrap();
        let a = document.create_element("a").unwrap();
        a.set_attribute("href", &url).unwrap();
        a.set_attribute("download", "file.json").unwrap();
        // click link
        a.dyn_ref::<web_sys::HtmlElement>().unwrap().click();
        // revoke url
        web_sys::Url::revoke_object_url(&url).unwrap();
        self.unsaved_changes = false;
    }

    #[cfg(not(target_arch = "wasm32"))]
    fn save_as(&mut self) {
        if let Some(path) = rfd::FileDialog::new().save_file() {
            self.selected_file = Some(path);
            let table = self.table.as_ref().unwrap();
            save_to_file(
                table.parent_pointer.pointer.as_str(),
                table.nodes(),
                self.selected_file.as_ref().unwrap(),
            )
            .unwrap();
            self.unsaved_changes = false;
        }
    }
}

fn set_open(open: &mut BTreeSet<String>, key: &'static str, is_open: bool) {
    if is_open {
        if !open.contains(key) {
            open.insert(key.to_owned());
        }
    } else {
        open.remove(key);
    }
}

impl eframe::App for MyApp<'_> {
    fn update(&mut self, ctx: &Context, frame: &mut eframe::Frame) {
        // ctx.set_theme(Theme::Light);
        ctx.style_mut(|style| {
            style.spacing.scroll = ScrollStyle::thin();
            style.spacing.scroll.bar_width = 4.0;
            style.spacing.scroll.floating = false;
            style.spacing.scroll.foreground_color = true;
        });
        if let Ok(event) = self.async_events_channel.1.try_recv() {
            self.force_repaint = false;
            match event {
<<<<<<< HEAD
                AsyncEvent::LoadJson(_json_bytes) => {
=======
                AsyncEvent::LoadJson(json_bytes) => {
>>>>>>> faa4e876
                    #[cfg(target_arch = "wasm32")]
                    {
                        self.web_loaded_json = Some(json_bytes);
                        self.open_json();
                    }
                }
                AsyncEvent::LoadSampleErr(err) => {
                    self.failed_to_load_sample_json = Some(err);
                    ctx.request_repaint();
                }
            }
        }
        #[cfg(not(target_arch = "wasm32"))]
        {
            let mut title = format!(
                "json table editor - {}{}",
                self.selected_file
                    .as_ref()
                    .map(|p| p.display().to_string())
                    .unwrap_or("No file selected".to_string()),
                if self.unsaved_changes { " *" } else { "" }
            );

            if self.show_fps {
                self.frame_history
                    .on_new_frame(ctx.input(|i| i.time), frame.info().cpu_usage);
                title = format!("{} - {:.2}", title, self.frame_history.fps())
            }

            ctx.send_viewport_cmd_to(
                ctx.parent_viewport_id(),
                egui::ViewportCommand::Title(title),
            );
        }
        self.windows(ctx);
        egui::TopBottomPanel::top("top").show(ctx, |ui| {
            ui.horizontal_wrapped(|ui| {
                if self.table.is_some() {
                    ui.menu_button("File", |ui| {
                        ui.set_min_width(220.0);
                        ui.style_mut().wrap_mode = Some(TextWrapMode::Extend);
                        if ui.button("Open json file").clicked() {
                            ui.close_menu();
                            self.file_picker();
                        }
                        ui.separator();
                        let button = Button::new("Save").shortcut_text(ui.ctx().format_shortcut(&SHORTCUT_SAVE));
                        if ui.add(button).clicked() {
                            ui.close_menu();
                            self.save();
                        }
                        #[cfg(not(target_arch = "wasm32"))] {
                            ui.separator();
                            let button = Button::new("Save as").shortcut_text(ui.ctx().format_shortcut(&SHORTCUT_SAVE_AS));
                            if ui.add(button).clicked() {
                                ui.close_menu();
                                self.save_as();
                            }
                        }
                    });

                    ui.separator();
                    ui.menu_button("Edit", |ui| {
                        ui.set_min_width(220.0);
                        let replace_button = Button::new("Replace").shortcut_text(ui.ctx().format_shortcut(&SHORTCUT_REPLACE));
                        if ui.add(replace_button).clicked() {
                            ui.close_menu();
                            self.table.as_mut().unwrap().open_replace_panel(None);
                        }
                    });
                }
                if let Some(ref mut table) = self.table {
                    ui.separator();
                    let change_depth_slider_response = ui.add(
                        egui::Slider::new(&mut self.depth, self.min_depth..=self.max_depth).text("Depth"),
                    );
                    ui.add(Separator::default().vertical());
                    let scroll_to_column_response = ui.allocate_ui(Vec2::new(180.0, ui.spacing().interact_size.y), |ui| {
                        ui.horizontal(|ui| {
                            ui.add(Label::new("Scroll to column: ").extend());
                            let text_edit = TextEdit::singleline(&mut table.scroll_to_column).hint_text("named");
                            let response = ui.add(text_edit);
                            if !table.matching_columns.is_empty() {
                                let response_prev = icon::button(ui, CHEVRON_UP, Some("Previous occurrence"), None);
                                let response_next = icon::button(ui, CHEVRON_DOWN, Some("Next occurrence"), None);
                                ui.label(RichText::new(format!("{}/{}", table.matching_column_selected + 1, table.matching_columns.len())));

                                if response_prev.clicked() {
                                    if table.matching_column_selected == 0 {
                                        table.matching_column_selected = table.matching_columns.len() - 1;
                                    } else {
                                        table.matching_column_selected -= 1;
                                    }
                                    table.changed_matching_column_selected = true;
                                }
                                if response_next.clicked() {
                                    Self::goto_next_matching_column_occurrence(table);
                                }
                            }
                            response
                        }).inner
                    }).inner;

                    ui.add(Separator::default().vertical());

                    let (scroll_to_row_mode_response, scroll_to_row_response) = ui.allocate_ui(Vec2::new(410.0, ui.spacing().interact_size.y), |ui| {
                        ui.horizontal(|ui| {
                            ui.add(Label::new("Scroll to row: ").extend());
                            let scroll_to_row_mode_response = ComboBox::from_id_salt("scroll_mode").selected_text(table.scroll_to_row_mode.as_str()).show_ui(ui, |ui| {
                                ui.selectable_value(&mut table.scroll_to_row_mode, ScrollToRowMode::RowNumber, ScrollToRowMode::RowNumber.as_str()).changed()
                                    || ui.selectable_value(&mut table.scroll_to_row_mode, ScrollToRowMode::MatchingTerm, ScrollToRowMode::MatchingTerm.as_str()).changed()
                            });
                            let hint_text = match &table.scroll_to_row_mode {
                                ScrollToRowMode::RowNumber => "Type row number",
                                ScrollToRowMode::MatchingTerm => "Type term contained in string value"
                            };
                            let text_edit = TextEdit::singleline(&mut table.scroll_to_row).hint_text(hint_text);
                            let scroll_to_row_response = ui.add(text_edit);
                            if !table.matching_rows.is_empty() {
                                let response_prev = icon::button(ui, CHEVRON_UP, Some("Previous occurrence"), None);
                                let response_next = icon::button(ui, CHEVRON_DOWN, Some("Next occurrence"), None);
                                ui.label(RichText::new(format!("{}/{}", table.matching_row_selected + 1, table.matching_rows.len())));

                                if response_prev.clicked() {
                                    if table.matching_row_selected == 0 {
                                        table.matching_row_selected = table.matching_rows.len() - 1;
                                    } else {
                                        table.matching_row_selected -= 1;
                                    }
                                    table.changed_matching_row_selected = true;
                                }
                                if response_next.clicked() {
                                    Self::goto_next_matching_row_occurrence(table);
                                }
                            }
                            (scroll_to_row_mode_response, scroll_to_row_response)
                        }).inner
                    }).inner;


                    // interaction handling
                    if scroll_to_column_response.changed() {
                        table.changed_scroll_to_column_value = true;
                    } else if scroll_to_column_response.lost_focus() && ctx.input(|i| i.key_pressed(Key::Enter)) && Self::goto_next_matching_column_occurrence(table) {
                        scroll_to_column_response.request_focus();
                    }
                    if scroll_to_row_response.changed() {
                        table.changed_scroll_to_row_value = Some(crate::compatibility::now());
                        if table.scroll_to_row.is_empty() {
                            table.reset_search();
                        }
                    } else if scroll_to_row_response.lost_focus() && ctx.input(|i| i.key_pressed(Key::Enter)) && Self::goto_next_matching_row_occurrence(table) {
                        scroll_to_row_response.request_focus();
                    }
                    if scroll_to_row_mode_response.inner.is_some() && scroll_to_row_mode_response.inner.unwrap() {
                        table.reset_search();
                    }
                    if change_depth_slider_response.changed() {
                        table.changed_scroll_to_column_value = true;
                        if let Some(new_max_depth) = table.update_max_depth(self.depth) {
                            self.max_depth = new_max_depth as u8;
                        }
                    }
                }
            });
            #[cfg(target_arch = "wasm32")] {
                ui.horizontal_wrapped(|ui| {
                    ui.colored_label(Color32::RED, "Currently, Web version is only here as a demo, performances are better on desktop version.");
                    ui.hyperlink_to("Download desktop version on GitHub for a better experience", "https://github.com/nmeylan/json-table-editor/releases");
                });
            }
        });

        egui::TopBottomPanel::bottom("bottom-panel").show(ctx, |ui| {
            ui.horizontal(|ui| {
                if self.table.is_some() {
                    let table = self.table.as_ref().unwrap();
                    ui.label(format!("{} rows ", table.nodes.len()));
                    ui.separator();
                    ui.label(format!("{} columns ", table.all_columns().len()));
                    ui.separator();
                    ui.label(format!("{} depth level", self.max_depth));
                    if !table.parent_pointer.pointer.is_empty() {
                        ui.separator();
                        ui.label(format!("Start pointer: {}", table.parent_pointer.pointer));
                    }
                    if !table.columns_filter.is_empty() {
                        ui.separator();
                        if ui
                            .label(
                                RichText::new(format!(
                                    "{} active filters",
                                    table.columns_filter.len()
                                ))
                                .underline(),
                            )
                            .on_hover_ui(|ui| {
                                ui.vertical(|ui| {
                                    table.columns_filter.iter().for_each(|(k, _)| {
                                        ui.label(k.as_str());
                                    })
                                });
                            })
                            .hovered()
                        {
                            ui.ctx().set_cursor_icon(CursorIcon::Help);
                        }
                    }
                }
                ui.with_layout(Layout::right_to_left(Align::Center), |ui| {
                    let about_button = ui.add(Button::new("About").frame(false));
                    if about_button.clicked() {
                        set_open(&mut self.open, PANEL_ABOUT, true);
                    }
                    if about_button.hovered() {
                        ui.ctx().set_cursor_icon(CursorIcon::PointingHand);
                    }
                })
            });
        });
        egui::CentralPanel::default().show(ctx, |ui| {
            if !ctx.input(|i| i.raw.hovered_files.is_empty()) {
                let text = ctx.input(|i| {
                    let mut text = "Dropping files:\n".to_owned();
                    for file in &i.raw.hovered_files {
                        if let Some(path) = &file.path {
                            write!(text, "\n{}", path.display()).ok();
                        } else if !file.mime.is_empty() {
                            write!(text, "\n{}", file.mime).ok();
                        } else {
                            text += "\n???";
                        }
                    }
                    text
                });

                let painter =
                    ctx.layer_painter(LayerId::new(Order::Foreground, Id::new("file_drop_target")));

                let screen_rect = ctx.screen_rect();
                painter.rect_filled(screen_rect, 0.0, Color32::from_black_alpha(192));
                painter.text(
                    screen_rect.center(),
                    Align2::CENTER_CENTER,
                    text,
                    TextStyle::Heading.resolve(&ctx.style()),
                    Color32::WHITE,
                );
            }

            // Collect dropped files:
            ctx.input(|i| {
                if !i.raw.dropped_files.is_empty() {
                    let file = i.raw.dropped_files.clone().pop().unwrap();
                    self.table = None;
                    self.selected_pointer = None;
                    self.should_parse_again = true;
                    self.parsing_invalid = false;
                    self.parsing_invalid_pointers.clear();
                    if let Some(bytes) = file.bytes {
                        self.open_json_content(u8::MAX, bytes.as_ref());
                    } else {
                        self.selected_file = Some(file.path.unwrap());
                    }
                }
            });

            if let Some(ref mut table) = self.table {
                let response1 = table.ui(ui);
                if !response1.edited_value.is_empty() {
                    self.unsaved_changes = true;
                }
            } else if self.selected_file.is_none() {
                let max_rect = ui.max_rect();
                let mut rect = ui.max_rect();
                rect.min.y = rect.max.y / 2.0 - 20.0;
                let already_interact = false;

                if !already_interact {
                    let response = ui.interact(max_rect, Id::new("select_file"), Sense::click());
                    if response.clicked() {
                        self.file_picker();
                    }
                }
                ui.allocate_ui_at_rect(rect,
                                       |ui| {
                                           ui.vertical_centered(|ui| {
                                               ui.heading("Select or drop a json file");

                                               #[cfg(target_arch = "wasm32")] {
                                                   if ui.button("Or load sample json file of 1mb").clicked() {
                                                       self.failed_to_load_sample_json = None;
                                                       already_interact = true;
                                                       let request = ehttp::Request::get("https://raw.githubusercontent.com/nmeylan/json-table-editor/master/web/skill.json");
                                                       self.force_repaint = true;
                                                       let sender = self.async_events_channel.0.clone();
                                                       ehttp::fetch(request, move |result: ehttp::Result<ehttp::Response>| {
                                                           if let Ok(result) = result {
                                                               if result.status == 200 {
                                                                   sender.send(AsyncEvent::LoadJson(result.bytes));
                                                               } else {
                                                                   sender.send(AsyncEvent::LoadSampleErr(format!("Failed to load sample file: [{}]", result.status)));
                                                               }
                                                               return;
                                                           } else {
                                                               sender.send(AsyncEvent::LoadSampleErr(format!("Failed to load sample file")));
                                                           }

                                                       });
                                                   }
                                                   if let Some(ref failed_to_load_sample_json) = self.failed_to_load_sample_json {
                                                       ui.colored_label(Color32::RED, failed_to_load_sample_json);
                                                   }
                                                   if ui.hyperlink_to("Sample source available here", "https://raw.githubusercontent.com/nmeylan/json-table-editor/master/web/skill.json").clicked() {
                                                       already_interact = true;
                                                   }
                                               }
                                           });
                                       },
                );
            }
            if self.selected_file.is_some() {
                if self.parsing_invalid {
                    let mut rect = ui.max_rect();
                    rect.min.y = 40.0_f32.max(rect.max.y / 2.0 - (20.0 * self.parsing_invalid_pointers.len() as f32));
                    ui.allocate_ui_at_rect(rect,
                                           |ui| {
                                               ui.vertical_centered(|ui| {
                                                   let scroll_area = ScrollArea::vertical();
                                                   scroll_area.show(ui, |ui| {
                                                       ui.heading("Provided json is not an array but an object");
                                                       ui.heading("Select which array you want to parse");
                                                       self.parsing_invalid_pointers.iter().for_each(|pointer| {
                                                           if self.selected_pointer.is_some() && self.selected_pointer.as_ref().unwrap().eq(pointer) {
                                                               let _ = ui.radio(true, pointer.as_str());
                                                           } else if ui.radio(false, pointer.as_str()).clicked() {
                                                               self.selected_pointer = Some(pointer.clone());
                                                           }
                                                       });
                                                       let sense = if self.selected_pointer.is_none() {
                                                           Sense::hover()
                                                       } else {
                                                           Sense::click()
                                                       };
                                                       if Button::new("Parse again").sense(sense).ui(ui).clicked() {
                                                           self.open_json();
                                                       }
                                                       if Button::new("Select another file").sense(Sense::click()).ui(ui).clicked() {
                                                           self.selected_file = None;
                                                           self.selected_pointer = None;
                                                           self.should_parse_again = true;
                                                           self.parsing_invalid = false;
                                                           self.parsing_invalid_pointers.clear();
                                                       }
                                                   })

                                               });
                                           });
                } else if self.should_parse_again {
                    self.open_json();
                }
            }
        });
        if self.table.is_some() {
            #[cfg(not(target_arch = "wasm32"))]
            {
                ctx.input_mut(|i| {
                    if i.consume_shortcut(&SHORTCUT_SAVE_AS) {
                        self.save_as();
                    }
                    if i.consume_shortcut(&SHORTCUT_SAVE) {
                        self.save();
                    }
                })
            }
        }

        if self.force_repaint {
            ctx.request_repaint();
        }
    }
}<|MERGE_RESOLUTION|>--- conflicted
+++ resolved
@@ -11,14 +11,10 @@
 mod subtable_window;
 mod web;
 
-<<<<<<< HEAD
-use std::collections::BTreeSet;
-use std::fmt::Write;
-=======
 use std::any::Any;
 use std::collections::BTreeSet;
 use std::fmt::{format, Write};
->>>>>>> faa4e876
+
 use std::fs::File;
 use std::io::Read;
 use std::{env, mem};
@@ -26,22 +22,14 @@
 use crate::components::fps::FrameHistory;
 use parking_lot_mpsc::{Receiver, SyncSender};
 use std::path::PathBuf;
-<<<<<<< HEAD
-use std::sync::Arc;
-=======
 use std::sync::{Arc, Mutex};
->>>>>>> faa4e876
 
 use crate::array_table::{ArrayTable, ScrollToRowMode};
 use crate::components::icon;
 use crate::components::table::HoverData;
 use crate::fonts::{CHEVRON_DOWN, CHEVRON_UP};
 use crate::panels::{AboutPanel, PANEL_ABOUT};
-<<<<<<< HEAD
-use crate::parser::save_to_file;
-=======
 use crate::parser::{save_to_buffer, save_to_file};
->>>>>>> faa4e876
 use eframe::egui::Context;
 use eframe::egui::{
     Align, Align2, Button, Color32, ComboBox, CursorIcon, Id, Key, KeyboardShortcut, Label,
@@ -51,11 +39,7 @@
 use eframe::epaint::text::TextWrapMode;
 use eframe::{CreationContext, Renderer};
 use egui::style::ScrollStyle;
-<<<<<<< HEAD
 use egui::{ScrollArea, TextBuffer};
-=======
-use egui::ScrollArea;
->>>>>>> faa4e876
 use json_flat_parser::{FlatJsonValue, JSONParser, ParseOptions, PointerKey, ValueType};
 
 pub const ACTIVE_COLOR: Color32 = Color32::from_rgb(63, 142, 252);
@@ -476,11 +460,7 @@
         if let Ok(event) = self.async_events_channel.1.try_recv() {
             self.force_repaint = false;
             match event {
-<<<<<<< HEAD
-                AsyncEvent::LoadJson(_json_bytes) => {
-=======
                 AsyncEvent::LoadJson(json_bytes) => {
->>>>>>> faa4e876
                     #[cfg(target_arch = "wasm32")]
                     {
                         self.web_loaded_json = Some(json_bytes);
